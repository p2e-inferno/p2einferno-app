import { NextRequest, NextResponse } from 'next/server';
import { revalidateTag } from 'next/cache';
import { createAdminClient } from '@/lib/supabase/server';
import { getLogger } from '@/lib/utils/logger';
import { ADMIN_CACHE_TAGS } from '@/lib/app-config/admin';
import { ensureAdminOrRespond } from '@/lib/auth/route-handlers/admin-guard';

const log = getLogger('api:milestones');

function invalidateMilestone(milestone: any) {
  try {
    if (!milestone) return;
    if (milestone.id) revalidateTag(ADMIN_CACHE_TAGS.milestone(String(milestone.id)));
    if (milestone.cohort_id) revalidateTag(ADMIN_CACHE_TAGS.cohort(String(milestone.cohort_id)));
  } catch (err) {
    log.warn('revalidateTag failed', { err });
  }
}

export async function GET(req: NextRequest) {
  const guard = await ensureAdminOrRespond(req);
  if (guard) return guard;
  const supabase = createAdminClient();
  try {
    const url = new URL(req.url);
    const cohort_id = url.searchParams.get('cohort_id');
    const milestone_id = url.searchParams.get('milestone_id');

    if (milestone_id) {
      log.debug('milestones GET by id', { milestone_id });
      const { data, error } = await supabase
        .from('cohort_milestones')
        .select('*')
        .eq('id', milestone_id)
        .maybeSingle();
      if (error) return NextResponse.json({ error: error.message }, { status: 400 });
      if (!data) return NextResponse.json({ error: 'Milestone not found' }, { status: 404 });
      // Add targeted visibility for lock manager fields to help debug retry button
      try {
        log.info('milestones GET result (lock manager fields)', {
          id: data?.id,
          hasLockAddress: Boolean(data?.lock_address),
          lockAddress: data?.lock_address ?? null,
          lockManagerGranted: (data as any)?.lock_manager_granted,
          lockManagerGrantedType: typeof (data as any)?.lock_manager_granted,
          grantFailureReason: (data as any)?.grant_failure_reason ?? null,
        });
      } catch (e) {
        log.warn('milestones GET logging failed', { e });
      }
      return NextResponse.json({ success: true, data }, { status: 200 });
    }
    if (!cohort_id) return NextResponse.json({ error: 'Missing cohort ID or milestone ID' }, { status: 400 });
    const { data, error } = await supabase.from('cohort_milestones').select('*').eq('cohort_id', cohort_id).order('order_index');
    if (error) return NextResponse.json({ error: error.message }, { status: 400 });
    return NextResponse.json({ success: true, data }, { status: 200 });
  } catch (error: any) {
    log.error('milestones GET error', { error });
    return NextResponse.json({ error: 'Server error' }, { status: 500 });
  }
}

export async function POST(req: NextRequest) {
  const guard = await ensureAdminOrRespond(req);
  if (guard) return guard;
  const supabase = createAdminClient();
  try {
    const payload = await req.json();
    // Shallow log of incoming payload (without large blobs)
    try {
      const keys = payload && typeof payload === 'object' ? Object.keys(payload as Record<string, unknown>) : [];
      log.info('milestones POST payload received', {
        keys,
        hasLockAddress: Boolean(payload?.lock_address),
        lockManagerGranted: payload?.lock_manager_granted,
        grantFailureReason: payload?.grant_failure_reason ?? null,
      });
    } catch (e) {
      log.warn('milestones POST payload logging failed', { e });
    }
<<<<<<< HEAD
=======
    // Prevent adding milestones after certificates are issued for the cohort
    try {
      if (process.env.BOOTCAMP_CERTIFICATES_ENABLED === 'true' && payload?.cohort_id) {
        const { data: issued } = await supabase
          .from('bootcamp_enrollments')
          .select('id')
          .eq('cohort_id', payload.cohort_id)
          .eq('certificate_issued', true)
          .limit(1);
        if (issued && issued.length > 0) {
          return NextResponse.json({ error: 'Cannot add milestones after certificates have been issued for this cohort' }, { status: 409 });
        }
      }
    } catch {}

>>>>>>> 8d8ff305
    // Harden grant flags when lock_address present
    const insertPayload: any = { ...payload };
    if (insertPayload.lock_address) {
      if (typeof insertPayload.lock_manager_granted === 'undefined' || insertPayload.lock_manager_granted === null) {
        insertPayload.lock_manager_granted = false;
      }
      if (insertPayload.lock_manager_granted === true) {
        insertPayload.grant_failure_reason = null;
      }
    }
    const { data, error } = await supabase.from('cohort_milestones').insert(insertPayload).select('*').single();
    if (error) {
      log.error('milestones POST supabase error', {
        error,
        payloadKeys:
          payload && typeof payload === 'object'
            ? Object.keys(payload as Record<string, unknown>)
            : [],
      });
      return NextResponse.json({ error: error.message }, { status: 400 });
    }
    try {
      log.info('milestones POST inserted row (lock manager fields)', {
        id: data?.id,
        hasLockAddress: Boolean(data?.lock_address),
        lockAddress: data?.lock_address ?? null,
        lockManagerGranted: (data as any)?.lock_manager_granted,
        lockManagerGrantedType: typeof (data as any)?.lock_manager_granted,
        grantFailureReason: (data as any)?.grant_failure_reason ?? null,
      });
    } catch {}
    invalidateMilestone(data);
    return NextResponse.json({ success: true, data }, { status: 201 });
  } catch (error: any) {
    log.error('milestones POST error', { error });
    return NextResponse.json({ error: 'Server error' }, { status: 500 });
  }
}

export async function PUT(req: NextRequest) {
  const guard = await ensureAdminOrRespond(req);
  if (guard) return guard;
  const supabase = createAdminClient();
  try {
    const { id, ...update } = await req.json();
    if (!id) return NextResponse.json({ error: 'Missing milestone ID' }, { status: 400 });
    try {
      log.info('milestones PUT payload', {
        id,
        keys: Object.keys(update ?? {}),
        hasLockAddress: Boolean(update?.lock_address),
        lockManagerGranted: update?.lock_manager_granted,
        grantFailureReason: update?.grant_failure_reason ?? null,
      });
    } catch {}
    const hardened: any = { ...update, updated_at: new Date().toISOString() };
    if (hardened.lock_address) {
      if (typeof hardened.lock_manager_granted === 'undefined' || hardened.lock_manager_granted === null) {
        hardened.lock_manager_granted = false;
      }
      if (hardened.lock_manager_granted === true) {
        hardened.grant_failure_reason = null;
      }
    }
    const { data, error } = await supabase.from('cohort_milestones').update(hardened).eq('id', id).select('*').single();
    if (error) {
      log.error('milestones PUT supabase error', {
        error,
        payloadKeys: Object.keys(update ?? {}),
        milestoneId: id,
      });
      return NextResponse.json({ error: error.message }, { status: 400 });
    }
    try {
      log.info('milestones PUT updated row (lock manager fields)', {
        id: data?.id,
        hasLockAddress: Boolean(data?.lock_address),
        lockAddress: data?.lock_address ?? null,
        lockManagerGranted: (data as any)?.lock_manager_granted,
        lockManagerGrantedType: typeof (data as any)?.lock_manager_granted,
        grantFailureReason: (data as any)?.grant_failure_reason ?? null,
      });
    } catch {}
    invalidateMilestone(data);
    return NextResponse.json({ success: true, data }, { status: 200 });
  } catch (error: any) {
    log.error('milestones PUT error', { error });
    return NextResponse.json({ error: 'Server error' }, { status: 500 });
  }
}

export async function DELETE(req: NextRequest) {
  const guard = await ensureAdminOrRespond(req);
  if (guard) return guard;
  const supabase = createAdminClient();
  try {
    const url = new URL(req.url);
    const id = url.searchParams.get('id');
    if (!id) return NextResponse.json({ error: 'Missing milestone ID' }, { status: 400 });
    const { data: before } = await supabase.from('cohort_milestones').select('*').eq('id', id).single();
    const { error } = await supabase.from('cohort_milestones').delete().eq('id', id);
    if (error) return NextResponse.json({ error: error.message }, { status: 400 });
    invalidateMilestone(before);
    return NextResponse.json({ success: true }, { status: 200 });
  } catch (error: any) {
    log.error('milestones DELETE error', { error });
    return NextResponse.json({ error: 'Server error' }, { status: 500 });
  }
}<|MERGE_RESOLUTION|>--- conflicted
+++ resolved
@@ -78,8 +78,6 @@
     } catch (e) {
       log.warn('milestones POST payload logging failed', { e });
     }
-<<<<<<< HEAD
-=======
     // Prevent adding milestones after certificates are issued for the cohort
     try {
       if (process.env.BOOTCAMP_CERTIFICATES_ENABLED === 'true' && payload?.cohort_id) {
@@ -95,7 +93,6 @@
       }
     } catch {}
 
->>>>>>> 8d8ff305
     // Harden grant flags when lock_address present
     const insertPayload: any = { ...payload };
     if (insertPayload.lock_address) {
