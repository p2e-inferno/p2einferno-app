--- conflicted
+++ resolved
@@ -34,18 +34,11 @@
 import { useAdminAuthContext } from "@/contexts/admin-context";
 import { convertLockConfigToDeploymentParams } from "@/lib/blockchain/shared/lock-config-converter";
 import {
-<<<<<<< HEAD
-  initialGrantState,
-  applyDeploymentOutcome,
-  effectiveGrantForSave,
-} from "@/lib/blockchain/shared/grant-state";
-=======
   applyDeploymentOutcome,
   effectiveGrantForSave,
 } from "@/lib/blockchain/shared/grant-state";
 import LockManagerToggle from "@/components/admin/LockManagerToggle";
 import { useLockManagerState } from "@/hooks/useLockManagerState";
->>>>>>> 8d8ff305
 
 const log = getLogger("admin:QuestForm");
 
@@ -75,15 +68,6 @@
   const [isDeployingLock, setIsDeployingLock] = useState(false);
   const [deploymentStep, setDeploymentStep] = useState<string>("");
   const [showAutoLockCreation, setShowAutoLockCreation] = useState(true);
-<<<<<<< HEAD
-  // Default to false for new quests; set true explicitly when a grant succeeds
-  const [lockManagerGranted, setLockManagerGranted] = useState(
-    initialGrantState(isEditing, quest?.lock_manager_granted ?? undefined),
-  );
-  const [grantFailureReason, setGrantFailureReason] = useState<
-    string | undefined
-  >(isEditing ? (quest?.grant_failure_reason ?? undefined) : undefined);
-=======
   // Use the reusable hook for lock manager state management
   const {
     lockManagerGranted,
@@ -91,7 +75,6 @@
     grantFailureReason,
     setGrantFailureReason,
   } = useLockManagerState(isEditing, quest);
->>>>>>> 8d8ff305
   // Track the most recent grant outcome during submit to avoid async state races
   let lastGrantFailed: boolean | undefined;
   let lastGrantError: string | undefined;
