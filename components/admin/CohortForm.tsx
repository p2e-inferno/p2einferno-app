--- conflicted
+++ resolved
@@ -30,18 +30,11 @@
 import { getLogger } from "@/lib/utils/logger";
 import { useDeployAdminLock } from "@/hooks/unlock/useDeployAdminLock";
 import {
-<<<<<<< HEAD
-  initialGrantState,
-  applyDeploymentOutcome,
-  effectiveGrantForSave,
-} from "@/lib/blockchain/shared/grant-state";
-=======
   applyDeploymentOutcome,
   effectiveGrantForSave,
 } from "@/lib/blockchain/shared/grant-state";
 import LockManagerToggle from "@/components/admin/LockManagerToggle";
 import { useLockManagerState } from "@/hooks/useLockManagerState";
->>>>>>> 8d8ff305
 import { useAdminAuthContext } from "@/contexts/admin-context";
 import { convertLockConfigToDeploymentParams } from "@/lib/blockchain/shared/lock-config-converter";
 
@@ -97,15 +90,6 @@
   const [currentDeploymentId, setCurrentDeploymentId] = useState<string | null>(
     null,
   );
-<<<<<<< HEAD
-  // Default to false for new cohorts; set true explicitly when a grant succeeds
-  const [lockManagerGranted, setLockManagerGranted] = useState(
-    initialGrantState(isEditing, cohort?.lock_manager_granted ?? undefined),
-  );
-  const [grantFailureReason, setGrantFailureReason] = useState<
-    string | undefined
-  >(isEditing ? (cohort?.grant_failure_reason ?? undefined) : undefined);
-=======
   // Use the reusable hook for lock manager state management
   const {
     lockManagerGranted,
@@ -113,7 +97,6 @@
     grantFailureReason,
     setGrantFailureReason,
   } = useLockManagerState(isEditing, cohort);
->>>>>>> 8d8ff305
   // Track the most recent grant outcome in local variables during submit to avoid async state races
   let lastGrantFailed: boolean | undefined;
   let lastGrantError: string | undefined;
