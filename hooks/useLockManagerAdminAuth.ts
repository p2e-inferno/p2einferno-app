--- conflicted
+++ resolved
@@ -234,14 +234,7 @@
 
       // Clean up the event listener when the component unmounts
       return () => {
-<<<<<<< HEAD
-        window.ethereum.removeListener(
-          "accountsChanged",
-          handleAccountsChanged,
-        );
-=======
         ethereum.removeListener("accountsChanged", handleAccountsChanged);
->>>>>>> 4f54a74f
       };
     }
   }, []);
