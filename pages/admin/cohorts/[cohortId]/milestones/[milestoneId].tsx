--- conflicted
+++ resolved
@@ -1,8 +1,4 @@
-<<<<<<< HEAD
-import { useState, useCallback, useMemo, useRef } from "react";
-=======
 import { useState, useCallback, useMemo, useRef, useEffect } from "react";
->>>>>>> 8d8ff305
 import { useRouter } from "next/router";
 import AdminEditPageLayout from "@/components/admin/AdminEditPageLayout";
 import TaskList from "@/components/admin/TaskList";
@@ -16,10 +12,7 @@
 import { useIsLockManager } from "@/hooks/unlock/useIsLockManager";
 import { getLogger } from "@/lib/utils/logger";
 import { toast } from "react-hot-toast";
-<<<<<<< HEAD
-=======
 import type { Address } from "viem";
->>>>>>> 8d8ff305
 
 const log = getLogger("admin:cohorts:[cohortId]:milestones:[milestoneId]");
 
@@ -342,24 +335,6 @@
               )}
 
               {/* Lock Manager Grant Retry Button */}
-<<<<<<< HEAD
-              {milestone.lock_address &&
-                milestone.lock_manager_granted === false && (
-                  <LockManagerRetryButton
-                    entityType="milestone"
-                    entityId={milestone.id}
-                    lockAddress={milestone.lock_address}
-                    grantFailureReason={milestone.grant_failure_reason}
-                    onSuccess={() => {
-                      toast.success("Database updated successfully");
-                      fetchMilestone(); // Refresh milestone data
-                    }}
-                    onError={(error) => {
-                      toast.error(`Update failed: ${error}`);
-                    }}
-                  />
-                )}
-=======
               {milestone.lock_address && actualManagerStatus === false && (
                 <LockManagerRetryButton
                   entityType="milestone"
@@ -376,7 +351,6 @@
                   }}
                 />
               )}
->>>>>>> 8d8ff305
             </CardContent>
           </Card>
 
