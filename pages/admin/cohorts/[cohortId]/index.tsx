import { useState, useCallback, useMemo, useEffect } from "react";
import { useRouter } from "next/router";
import AdminEditPageLayout from "@/components/admin/AdminEditPageLayout";
import CohortForm from "@/components/admin/CohortForm";
import LockManagerRetryButton from "@/components/admin/LockManagerRetryButton";
import type { Cohort } from "@/lib/supabase/types";
import { useAdminApi } from "@/hooks/useAdminApi";
import { useAdminAuthContext } from "@/contexts/admin-context";
import { useAdminFetchOnce } from "@/hooks/useAdminFetchOnce";
import { useIsLockManager } from "@/hooks/unlock/useIsLockManager";
import { getLogger } from "@/lib/utils/logger";
import { toast } from "react-hot-toast";
<<<<<<< HEAD
=======
import type { Address } from "viem";
>>>>>>> 8d8ff305

const log = getLogger("admin:cohorts:[cohortId]:index");

export default function EditCohortPage() {
  const { authenticated, isAdmin, isLoadingAuth, user } = useAdminAuthContext();
  const router = useRouter();
  const { cohortId } = router.query;
  // Memoize options to prevent adminFetch from being recreated every render
  const adminApiOptions = useMemo(() => ({ suppressToasts: true }), []);
  const { adminFetch } = useAdminApi(adminApiOptions);

  const [cohort, setCohort] = useState<Cohort | null>(null);
  const [isLoading, setIsLoading] = useState(true);
  const [error, setError] = useState<string | null>(null);
  const [serverWalletAddress, setServerWalletAddress] = useState<string | null>(
    null,
  );
  const [actualManagerStatus, setActualManagerStatus] = useState<
    boolean | null
  >(null);

  const { checkIsLockManager } = useIsLockManager();

  const fetchCohort = useCallback(async () => {
    if (!cohortId) return;

    try {
      setIsLoading(true);
      setError(null);

      const result = await adminFetch<{ success: boolean; data: Cohort }>(
        `/api/admin/cohorts/${cohortId}`,
      );

      if (result.error) {
        throw new Error(result.error);
      }

      if (!result.data?.data) {
        throw new Error("Cohort not found");
      }

      log.info("Cohort data fetched from API", {
        cohortId: result.data.data.id,
        lockAddress: result.data.data.lock_address,
        lockManagerGranted: result.data.data.lock_manager_granted,
        grantFailureReason: result.data.data.grant_failure_reason,
        lockManagerGrantedType: typeof result.data.data.lock_manager_granted,
      });
      setCohort(result.data.data);
    } catch (err: any) {
      log.error("Error fetching cohort:", err);
      setError(err.message || "Failed to load cohort");
    } finally {
      setIsLoading(false);
    }
  }, [cohortId, adminFetch]); // adminFetch is now stable due to memoized options

  useAdminFetchOnce({
    authenticated,
    isAdmin,
    walletKey: user?.wallet?.address || null,
    keys: [cohortId as string | undefined],
    fetcher: fetchCohort,
  });

  // Fetch server wallet address
  const fetchServerWallet = useCallback(async () => {
    try {
      const result = await adminFetch<{ serverWalletAddress: string }>(
        "/api/admin/server-wallet",
      );
      if (result.data?.serverWalletAddress) {
        setServerWalletAddress(result.data.serverWalletAddress);
      }
    } catch (err) {
      log.error("Failed to fetch server wallet address:", err);
    }
  }, [adminFetch]);

  // Check actual lock manager status on blockchain
  const checkActualManagerStatus = useCallback(async () => {
    if (!cohort?.lock_address || !serverWalletAddress) return;

    try {
      const isManager = await checkIsLockManager(
        serverWalletAddress as Address,
        cohort.lock_address as Address,
      );
      setActualManagerStatus(isManager);
    } catch (err) {
      log.error("Failed to check lock manager status:", err);
    }
  }, [cohort?.lock_address, serverWalletAddress, checkIsLockManager]);

  useEffect(() => {
    fetchServerWallet();
  }, [fetchServerWallet]);

  useEffect(() => {
    if (cohort?.lock_address && serverWalletAddress) {
      checkActualManagerStatus();
    }
  }, [cohort?.lock_address, serverWalletAddress, checkActualManagerStatus]);

  const [isRetrying, setIsRetrying] = useState(false);
  const handleRetry = async () => {
    setIsRetrying(true);
    try {
      await fetchCohort();
    } finally {
      setIsRetrying(false);
    }
  };

  return (
    <AdminEditPageLayout
      title="Edit Cohort"
      backLinkHref="/admin/cohorts"
      backLinkText="Back to cohorts"
      isLoading={isLoadingAuth || isLoading} // This is for data loading, auth loading is handled above
      error={error}
      onRetry={handleRetry}
      isRetrying={isRetrying}
    >
<<<<<<< HEAD
=======
      {/* Lock Manager Status Display */}
      {cohort?.lock_address && serverWalletAddress && (
        <div className="mb-6 rounded-lg border border-slate-700 bg-slate-900 p-4">
          <h3 className="text-sm font-medium text-slate-300 mb-3">
            Lock Manager Status
          </h3>
          <div className="space-y-2 text-sm">
            <div className="flex justify-between">
              <span className="text-slate-400">Database Status:</span>
              <span
                className={`font-medium ${cohort.lock_manager_granted ? "text-green-400" : "text-red-400"}`}
              >
                {cohort.lock_manager_granted ? "✅ Granted" : "❌ Not Granted"}
              </span>
            </div>
            <div className="flex justify-between">
              <span className="text-slate-400">Blockchain Status:</span>
              <span
                className={`font-medium ${
                  actualManagerStatus === null
                    ? "text-yellow-400"
                    : actualManagerStatus
                      ? "text-green-400"
                      : "text-red-400"
                }`}
              >
                {actualManagerStatus === null
                  ? "⏳ Checking..."
                  : actualManagerStatus
                    ? "✅ Is Manager"
                    : "❌ Not Manager"}
              </span>
            </div>
            {actualManagerStatus !== null &&
              cohort.lock_manager_granted !== actualManagerStatus && (
                <div className="mt-3 p-3 bg-amber-900/20 border border-amber-700 rounded">
                  <p className="text-amber-300 text-xs font-medium">
                    ⚠️ Status Mismatch: Database and blockchain states
                    don&apos;t match!
                  </p>
                </div>
              )}
          </div>
        </div>
      )}

>>>>>>> 8d8ff305
      {/* Lock Manager Grant Retry Button */}
      {cohort?.lock_address && cohort?.lock_manager_granted === false && (
        <div className="mb-6">
          <LockManagerRetryButton
            entityType="cohort"
            entityId={cohort.id}
            lockAddress={cohort.lock_address}
            grantFailureReason={cohort.grant_failure_reason}
            onSuccess={() => {
              toast.success("Database updated successfully");
              fetchCohort(); // Refresh cohort data
<<<<<<< HEAD
=======
              checkActualManagerStatus(); // Refresh blockchain status
>>>>>>> 8d8ff305
            }}
            onError={(error) => {
              toast.error(`Update failed: ${error}`);
            }}
          />
        </div>
      )}

      {
        cohort ? (
          <CohortForm cohort={cohort} isEditing onSuccess={fetchCohort} />
        ) : !isLoading && !error && !cohort ? (
          <div className="bg-amber-900/20 border border-amber-700 text-amber-300 px-4 py-3 rounded">
            Cohort not found. It may have been deleted or the ID is incorrect.
          </div>
        ) : null // Loading/Error is handled by AdminEditPageLayout based on props
      }
    </AdminEditPageLayout>
  );
}<|MERGE_RESOLUTION|>--- conflicted
+++ resolved
@@ -10,10 +10,7 @@
 import { useIsLockManager } from "@/hooks/unlock/useIsLockManager";
 import { getLogger } from "@/lib/utils/logger";
 import { toast } from "react-hot-toast";
-<<<<<<< HEAD
-=======
 import type { Address } from "viem";
->>>>>>> 8d8ff305
 
 const log = getLogger("admin:cohorts:[cohortId]:index");
 
@@ -139,8 +136,6 @@
       onRetry={handleRetry}
       isRetrying={isRetrying}
     >
-<<<<<<< HEAD
-=======
       {/* Lock Manager Status Display */}
       {cohort?.lock_address && serverWalletAddress && (
         <div className="mb-6 rounded-lg border border-slate-700 bg-slate-900 p-4">
@@ -187,7 +182,6 @@
         </div>
       )}
 
->>>>>>> 8d8ff305
       {/* Lock Manager Grant Retry Button */}
       {cohort?.lock_address && cohort?.lock_manager_granted === false && (
         <div className="mb-6">
@@ -199,10 +193,7 @@
             onSuccess={() => {
               toast.success("Database updated successfully");
               fetchCohort(); // Refresh cohort data
-<<<<<<< HEAD
-=======
               checkActualManagerStatus(); // Refresh blockchain status
->>>>>>> 8d8ff305
             }}
             onError={(error) => {
               toast.error(`Update failed: ${error}`);
