--- conflicted
+++ resolved
@@ -37,10 +37,7 @@
     "**/*.ts",
     "**/*.tsx",
     "next-env.d.ts",
-<<<<<<< HEAD
-=======
     "global.d.ts",
->>>>>>> 4f54a74f
     ".next/types/**/*.ts"
     // Note: Do not include Next's generated validator.ts to avoid
     // unused import type errors in strict mode.
